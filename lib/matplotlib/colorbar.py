--- conflicted
+++ resolved
@@ -870,11 +870,7 @@
         else:
             if getattr(cmap, 'colorbar_extend', False) is not False:
                 kw.setdefault('extend', cmap.colorbar_extend)
-<<<<<<< HEAD
-            
-=======
-
->>>>>>> 2af443ee
+
             if isinstance(mappable, martist.Artist):
                 kw['alpha'] = mappable.get_alpha()
 

--- conflicted
+++ resolved
@@ -72,7 +72,6 @@
     assert not contains[0]
 
 
-<<<<<<< HEAD
 @image_comparison(baseline_images=['semi_log_with_zero'], extensions=['png'])
 def test_log_transform_with_zero():
     x = np.arange(-10, 10)
@@ -81,13 +80,13 @@
     fig, ax = plt.subplots()
     ax.semilogy(x, y, "-o", lw=15)
     ax.grid(True)
-=======
+
+
 def test_make_compound_path_empty():
     # We should be able to make a compound path with no arguments.
     # This makes it easier to write generic path based code.
     r = Path.make_compound_path()
     assert_equal(r.vertices.shape, (0, 2))
->>>>>>> 273784c4
 
 
 if __name__ == '__main__':

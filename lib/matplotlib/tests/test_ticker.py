from __future__ import (absolute_import, division, print_function,
                        unicode_literals)

<<<<<<< HEAD
=======
import nose.tools
from nose.tools import assert_equal, assert_raises
>>>>>>> 1c6b59ac
from numpy.testing import assert_almost_equal
import numpy as np
import pytest

import matplotlib
import matplotlib.pyplot as plt
import matplotlib.ticker as mticker
from matplotlib.testing.decorators import cleanup

import warnings


@cleanup(style='classic')
def test_MaxNLocator():
    loc = mticker.MaxNLocator(nbins=5)
    test_value = np.array([20., 40., 60., 80., 100.])
    assert_almost_equal(loc.tick_values(20, 100), test_value)

    test_value = np.array([0., 0.0002, 0.0004, 0.0006, 0.0008, 0.001])
    assert_almost_equal(loc.tick_values(0.001, 0.0001), test_value)

    test_value = np.array([-1.0e+15, -5.0e+14, 0e+00, 5e+14, 1.0e+15])
    assert_almost_equal(loc.tick_values(-1e15, 1e15), test_value)


@cleanup
def test_MaxNLocator_integer():
    loc = mticker.MaxNLocator(nbins=5, integer=True)
    test_value = np.array([-1, 0, 1, 2])
    assert_almost_equal(loc.tick_values(-0.1, 1.1), test_value)

    test_value = np.array([-0.25, 0, 0.25, 0.5, 0.75, 1])
    assert_almost_equal(loc.tick_values(-0.1, 0.95), test_value)


def test_LinearLocator():
    loc = mticker.LinearLocator(numticks=3)
    test_value = np.array([-0.8, -0.3, 0.2])
    assert_almost_equal(loc.tick_values(-0.8, 0.2), test_value)


def test_MultipleLocator():
    loc = mticker.MultipleLocator(base=3.147)
    test_value = np.array([-9.441, -6.294, -3.147, 0., 3.147, 6.294,
                           9.441, 12.588])
    assert_almost_equal(loc.tick_values(-7, 10), test_value)


@cleanup
def test_AutoMinorLocator():
    fig, ax = plt.subplots()
    ax.set_xlim(0, 1.39)
    ax.minorticks_on()
    test_value = np.array([0.05, 0.1, 0.15, 0.25, 0.3, 0.35, 0.45,
                           0.5, 0.55, 0.65, 0.7, 0.75, 0.85, 0.9,
                           0.95, 1, 1.05, 1.1, 1.15, 1.25, 1.3, 1.35])
    assert_almost_equal(ax.xaxis.get_ticklocs(minor=True), test_value)


def test_LogLocator():
    loc = mticker.LogLocator(numticks=5)
    with pytest.raises(ValueError):
        loc.tick_values(0, 1000)

    test_value = np.array([1.00000000e-05, 1.00000000e-03, 1.00000000e-01,
                           1.00000000e+01, 1.00000000e+03, 1.00000000e+05,
                           1.00000000e+07, 1.000000000e+09])
    assert_almost_equal(loc.tick_values(0.001, 1.1e5), test_value)

    loc = mticker.LogLocator(base=2)
    test_value = np.array([0.5, 1., 2., 4., 8., 16., 32., 64., 128., 256.])
    assert_almost_equal(loc.tick_values(1, 100), test_value)


def test_LinearLocator_set_params():
    """
    Create linear locator with presets={}, numticks=2 and change it to
    something else. See if change was successful. Should not exception.
    """
    loc = mticker.LinearLocator(numticks=2)
    loc.set_params(numticks=8, presets={(0, 1): []})
    assert loc.numticks == 8
    assert loc.presets == {(0, 1): []}


def test_LogLocator_set_params():
    """
    Create log locator with default value, base=10.0, subs=[1.0], numdecs=4,
    numticks=15 and change it to something else.
    See if change was successful.
    Should not exception.
    """
    loc = mticker.LogLocator()
    loc.set_params(numticks=7, numdecs=8, subs=[2.0], base=4)
    assert loc.numticks == 7
    assert loc.numdecs == 8
    assert loc._base == 4
    assert list(loc._subs) == [2.0]


def test_NullLocator_set_params():
    """
    Create null locator, and attempt to call set_params() on it.
    Should not exception, and should raise a warning.
    """
    loc = mticker.NullLocator()
    with warnings.catch_warnings(record=True) as w:
        warnings.simplefilter("always")
        loc.set_params()
        assert len(w) == 1


def test_MultipleLocator_set_params():
    """
    Create multiple locator with 0.7 base, and change it to something else.
    See if change was successful.
    Should not exception.
    """
    mult = mticker.MultipleLocator(base=0.7)
    mult.set_params(base=1.7)
    assert mult._base == 1.7


def test_LogitLocator_set_params():
    """
    Create logit locator with default minor=False, and change it to something
    else. See if change was successful. Should not exception.
    """
    loc = mticker.LogitLocator()  # Defaults to false.
    loc.set_params(minor=True)
    assert loc.minor


def test_FixedLocator_set_params():
    """
    Create fixed locator with 5 nbins, and change it to something else.
    See if change was successful.
    Should not exception.
    """
    fixed = mticker.FixedLocator(range(0, 24), nbins=5)
    fixed.set_params(nbins=7)
    assert fixed.nbins == 7


def test_IndexLocator_set_params():
    """
    Create index locator with 3 base, 4 offset. and change it to something
    else. See if change was successful.
    Should not exception.
    """
    index = mticker.IndexLocator(base=3, offset=4)
    index.set_params(base=7, offset=7)
    assert index._base == 7
    assert index.offset == 7


def test_SymmetricalLogLocator_set_params():
    """
    Create symmetrical log locator with default subs =[1.0] numticks = 15,
    and change it to something else.
    See if change was successful.
    Should not exception.
    """
    # since we only test for the params change. I will pass empty transform
    sym = mticker.SymmetricalLogLocator(None)
    sym.set_params(subs=[2.0], numticks=8)
    assert sym._subs == [2.0]
    assert sym.numticks == 8


@cleanup
@pytest.mark.parametrize('left, right, offset',
                         [(123, 189, 0),
                          (-189, -123, 0),
                          (12341, 12349, 12340),
                          (-12349, -12341, -12340),
                          (99999.5, 100010.5, 100000),
                          (-100010.5, -99999.5, -100000),
                          (99990.5, 100000.5, 100000),
                          (-100000.5, -99990.5, -100000),
                          (1233999, 1234001, 1234000),
                          (-1234001, -1233999, -1234000),
                          (1, 1, 1),
                          (123, 123, 120),
                          # Test cases courtesy of @WeatherGod
                          (.4538, .4578, .45),
                          (3789.12, 3783.1, 3780),
                          (45124.3, 45831.75, 45000),
                          (0.000721, 0.0007243, 0.00072),
                          (12592.82, 12591.43, 12590),
                          (9., 12., 0),
                          (900., 1200., 0),
                          (1900., 1200., 0),
                          (0.99, 1.01, 1),
                          (9.99, 10.01, 10),
                          (99.99, 100.01, 100),
                          (5.99, 6.01, 6),
                          (15.99, 16.01, 16),
                          (-0.452, 0.492, 0),
                          (-0.492, 0.492, 0),
                          (12331.4, 12350.5, 12300),
                          (-12335.3, 12335.3, 0)])
def test_ScalarFormatter_offset_value(left, right, offset):
    fig, ax = plt.subplots()
    formatter = ax.get_xaxis().get_major_formatter()

<<<<<<< HEAD
    ax.set_xlim(left, right)
    # Update ticks.
    next(ax.get_xaxis().iter_ticks())
    assert formatter.offset == offset

    ax.set_xlim(right, left)
    # Update ticks.
    next(ax.get_xaxis().iter_ticks())
    assert formatter.offset == offset
=======
    def check_offset_for(left, right, offset):
        with warnings.catch_warnings(record=True) as w:
            warnings.filterwarnings('always', 'Attempting to set identical',
                                    UserWarning)
            ax.set_xlim(left, right)
        assert_equal(len(w), 1 if left == right else 0)

        # Update ticks.
        next(ax.get_xaxis().iter_ticks())
        assert_equal(formatter.offset, offset)

    test_data = [(123, 189, 0),
                 (-189, -123, 0),
                 (12341, 12349, 12340),
                 (-12349, -12341, -12340),
                 (99999.5, 100010.5, 100000),
                 (-100010.5, -99999.5, -100000),
                 (99990.5, 100000.5, 100000),
                 (-100000.5, -99990.5, -100000),
                 (1233999, 1234001, 1234000),
                 (-1234001, -1233999, -1234000),
                 (1, 1, 1),
                 (123, 123, 120),
                 # Test cases courtesy of @WeatherGod
                 (.4538, .4578, .45),
                 (3789.12, 3783.1, 3780),
                 (45124.3, 45831.75, 45000),
                 (0.000721, 0.0007243, 0.00072),
                 (12592.82, 12591.43, 12590),
                 (9., 12., 0),
                 (900., 1200., 0),
                 (1900., 1200., 0),
                 (0.99, 1.01, 1),
                 (9.99, 10.01, 10),
                 (99.99, 100.01, 100),
                 (5.99, 6.01, 6),
                 (15.99, 16.01, 16),
                 (-0.452, 0.492, 0),
                 (-0.492, 0.492, 0),
                 (12331.4, 12350.5, 12300),
                 (-12335.3, 12335.3, 0)]

    for left, right, offset in test_data:
        yield check_offset_for, left, right, offset
        yield check_offset_for, right, left, offset
>>>>>>> 1c6b59ac


def _sub_labels(axis, subs=()):
    "Test whether locator marks subs to be labeled"
    fmt = axis.get_minor_formatter()
    minor_tlocs = axis.get_minorticklocs()
    fmt.set_locs(minor_tlocs)
    coefs = minor_tlocs / 10**(np.floor(np.log10(minor_tlocs)))
    label_expected = [np.round(c) in subs for c in coefs]
    label_test = [fmt(x) != '' for x in minor_tlocs]
    assert label_test == label_expected


@cleanup
def test_LogFormatter_sublabel():
    # test label locator
    fig, ax = plt.subplots()
    ax.set_xscale('log')
    ax.xaxis.set_major_locator(mticker.LogLocator(base=10, subs=[]))
    ax.xaxis.set_minor_locator(mticker.LogLocator(base=10,
                                                  subs=np.arange(2, 10)))
    ax.xaxis.set_major_formatter(mticker.LogFormatter())
    ax.xaxis.set_minor_formatter(mticker.LogFormatter(labelOnlyBase=False))
    # axis range above 3 decades, only bases are labeled
    ax.set_xlim(1, 1e4)
    fmt = ax.xaxis.get_major_formatter()
    fmt.set_locs(ax.xaxis.get_majorticklocs())
    show_major_labels = [fmt(x) != '' for x in ax.xaxis.get_majorticklocs()]
    assert np.all(show_major_labels)
    _sub_labels(ax.xaxis, subs=[])

    # axis range at 2 to 3 decades, label sub 3
    ax.set_xlim(1, 800)
    _sub_labels(ax.xaxis, subs=[3])

    # axis range at 1 to 2 decades, label subs 2 and 5
    ax.set_xlim(1, 80)
    _sub_labels(ax.xaxis, subs=[2, 5])

    # axis range at 0 to 1 decades, label subs 2, 3, 6
    ax.set_xlim(1, 8)
    _sub_labels(ax.xaxis, subs=[2, 3, 6])


class FakeAxis(object):
    """Allow Formatter to be called without having a "full" plot set up."""
    def __init__(self, vmin=1, vmax=10):
        self.vmin = vmin
        self.vmax = vmax

    def get_view_interval(self):
        return self.vmin, self.vmax


@pytest.mark.parametrize(
    'labelOnlyBase, exponent, locs, positions, expected',
    [
        (True, 4, np.arange(-3, 4.0), np.arange(-3, 4.0),
         ['-3', '-2', '-1', '0', '1', '2', '3']),
        # With labelOnlyBase=False, non-integer powers should be nicely
        # formatted.
        (False, 10, np.array([0.1, 0.00001, np.pi, 0.2, -0.2, -0.00001]),
         range(6), ['0.1', '1e-05', '3.14', '0.2', '-0.2', '-1e-05']),
        (False, 50, np.array([3, 5, 12, 42], dtype='float'), range(6),
         ['3', '5', '12', '42']),
    ])
@pytest.mark.parametrize('base', [2.0, 5.0, 10.0, np.pi, np.e])
def test_LogFormatterExponent(labelOnlyBase, base, exponent,
                              locs, positions, expected):
    formatter = mticker.LogFormatterExponent(base=base,
                                             labelOnlyBase=labelOnlyBase)
    formatter.axis = FakeAxis(1, base**exponent)
    vals = base**locs
    labels = [formatter(x, pos) for (x, pos) in zip(vals, positions)]
    assert labels == expected


def test_LogFormatterExponent_blank():
    # Should be a blank string for non-integer powers if labelOnlyBase=True
    formatter = mticker.LogFormatterExponent(base=10, labelOnlyBase=True)
    formatter.axis = FakeAxis()
    assert formatter(10**0.1) == ''


def test_LogFormatterSciNotation():
    test_cases = {
        10: (
             (-1, '${-10^{0}}$'),
             (1e-05, '${10^{-5}}$'),
             (1, '${10^{0}}$'),
             (100000, '${10^{5}}$'),
             (2e-05, '${2\\times10^{-5}}$'),
             (2, '${2\\times10^{0}}$'),
             (200000, '${2\\times10^{5}}$'),
             (5e-05, '${5\\times10^{-5}}$'),
             (5, '${5\\times10^{0}}$'),
             (500000, '${5\\times10^{5}}$'),
        ),
        2: (
            (0.03125, '${2^{-5}}$'),
            (1, '${2^{0}}$'),
            (32, '${2^{5}}$'),
            (0.0375, '${1.2\\times2^{-5}}$'),
            (1.2, '${1.2\\times2^{0}}$'),
            (38.4, '${1.2\\times2^{5}}$'),
        )
    }

    for base in test_cases.keys():
        formatter = mticker.LogFormatterSciNotation(base=base)
        formatter.sublabel = set([1, 2, 5, 1.2])
        for value, expected in test_cases[base]:
            with matplotlib.rc_context({'text.usetex': False}):
                assert formatter(value) == expected


@pytest.mark.parametrize('value, domain, expected', [
        (3.141592654e-05, 0.001, '3.142e-5'),
        (0.0003141592654, 0.001, '3.142e-4'),
        (0.003141592654, 0.001, '3.142e-3'),
        (0.03141592654, 0.001, '3.142e-2'),
        (0.3141592654, 0.001, '3.142e-1'),
        (3.141592654, 0.001, '3.142'),
        (31.41592654, 0.001, '3.142e1'),
        (314.1592654, 0.001, '3.142e2'),
        (3141.592654, 0.001, '3.142e3'),
        (31415.92654, 0.001, '3.142e4'),
        (314159.2654, 0.001, '3.142e5'),
        (1e-05, 0.001, '1e-5'),
        (0.0001, 0.001, '1e-4'),
        (0.001, 0.001, '1e-3'),
        (0.01, 0.001, '1e-2'),
        (0.1, 0.001, '1e-1'),
        (1, 0.001, '1'),
        (10, 0.001, '10'),
        (100, 0.001, '100'),
        (1000, 0.001, '1000'),
        (10000, 0.001, '1e4'),
        (100000, 0.001, '1e5'),
        (3.141592654e-05, 0.015, '0'),
        (0.0003141592654, 0.015, '0'),
        (0.003141592654, 0.015, '0.003'),
        (0.03141592654, 0.015, '0.031'),
        (0.3141592654, 0.015, '0.314'),
        (3.141592654, 0.015, '3.142'),
        (31.41592654, 0.015, '31.416'),
        (314.1592654, 0.015, '314.159'),
        (3141.592654, 0.015, '3141.593'),
        (31415.92654, 0.015, '31415.927'),
        (314159.2654, 0.015, '314159.265'),
        (1e-05, 0.015, '0'),
        (0.0001, 0.015, '0'),
        (0.001, 0.015, '0.001'),
        (0.01, 0.015, '0.01'),
        (0.1, 0.015, '0.1'),
        (1, 0.015, '1'),
        (10, 0.015, '10'),
        (100, 0.015, '100'),
        (1000, 0.015, '1000'),
        (10000, 0.015, '10000'),
        (100000, 0.015, '100000'),
        (3.141592654e-05, 0.5, '0'),
        (0.0003141592654, 0.5, '0'),
        (0.003141592654, 0.5, '0.003'),
        (0.03141592654, 0.5, '0.031'),
        (0.3141592654, 0.5, '0.314'),
        (3.141592654, 0.5, '3.142'),
        (31.41592654, 0.5, '31.416'),
        (314.1592654, 0.5, '314.159'),
        (3141.592654, 0.5, '3141.593'),
        (31415.92654, 0.5, '31415.927'),
        (314159.2654, 0.5, '314159.265'),
        (1e-05, 0.5, '0'),
        (0.0001, 0.5, '0'),
        (0.001, 0.5, '0.001'),
        (0.01, 0.5, '0.01'),
        (0.1, 0.5, '0.1'),
        (1, 0.5, '1'),
        (10, 0.5, '10'),
        (100, 0.5, '100'),
        (1000, 0.5, '1000'),
        (10000, 0.5, '10000'),
        (100000, 0.5, '100000'),
        (3.141592654e-05, 5, '0'),
        (0.0003141592654, 5, '0'),
        (0.003141592654, 5, '0'),
        (0.03141592654, 5, '0.03'),
        (0.3141592654, 5, '0.31'),
        (3.141592654, 5, '3.14'),
        (31.41592654, 5, '31.42'),
        (314.1592654, 5, '314.16'),
        (3141.592654, 5, '3141.59'),
        (31415.92654, 5, '31415.93'),
        (314159.2654, 5, '314159.27'),
        (1e-05, 5, '0'),
        (0.0001, 5, '0'),
        (0.001, 5, '0'),
        (0.01, 5, '0.01'),
        (0.1, 5, '0.1'),
        (1, 5, '1'),
        (10, 5, '10'),
        (100, 5, '100'),
        (1000, 5, '1000'),
        (10000, 5, '10000'),
        (100000, 5, '100000'),
        (3.141592654e-05, 100, '0'),
        (0.0003141592654, 100, '0'),
        (0.003141592654, 100, '0'),
        (0.03141592654, 100, '0'),
        (0.3141592654, 100, '0.3'),
        (3.141592654, 100, '3.1'),
        (31.41592654, 100, '31.4'),
        (314.1592654, 100, '314.2'),
        (3141.592654, 100, '3141.6'),
        (31415.92654, 100, '31415.9'),
        (314159.2654, 100, '314159.3'),
        (1e-05, 100, '0'),
        (0.0001, 100, '0'),
        (0.001, 100, '0'),
        (0.01, 100, '0'),
        (0.1, 100, '0.1'),
        (1, 100, '1'),
        (10, 100, '10'),
        (100, 100, '100'),
        (1000, 100, '1000'),
        (10000, 100, '10000'),
        (100000, 100, '100000'),
        (3.141592654e-05, 1000000.0, '3.1e-5'),
        (0.0003141592654, 1000000.0, '3.1e-4'),
        (0.003141592654, 1000000.0, '3.1e-3'),
        (0.03141592654, 1000000.0, '3.1e-2'),
        (0.3141592654, 1000000.0, '3.1e-1'),
        (3.141592654, 1000000.0, '3.1'),
        (31.41592654, 1000000.0, '3.1e1'),
        (314.1592654, 1000000.0, '3.1e2'),
        (3141.592654, 1000000.0, '3.1e3'),
        (31415.92654, 1000000.0, '3.1e4'),
        (314159.2654, 1000000.0, '3.1e5'),
        (1e-05, 1000000.0, '1e-5'),
        (0.0001, 1000000.0, '1e-4'),
        (0.001, 1000000.0, '1e-3'),
        (0.01, 1000000.0, '1e-2'),
        (0.1, 1000000.0, '1e-1'),
        (1, 1000000.0, '1'),
        (10, 1000000.0, '10'),
        (100, 1000000.0, '100'),
        (1000, 1000000.0, '1000'),
        (10000, 1000000.0, '1e4'),
        (100000, 1000000.0, '1e5')
])
def test_logformatter_pprint(value, domain, expected):
    fmt = mticker.LogFormatter()
    label = fmt.pprint_val(value, domain)
    assert label == expected


def test_use_offset():
    for use_offset in [True, False]:
        with matplotlib.rc_context({'axes.formatter.useoffset': use_offset}):
            tmp_form = mticker.ScalarFormatter()
            assert use_offset == tmp_form.get_useOffset()


def test_formatstrformatter():
    # test % style formatter
    tmp_form = mticker.FormatStrFormatter('%05d')
    assert '00002' == tmp_form(2)

    # test str.format() style formatter
    tmp_form = mticker.StrMethodFormatter('{x:05d}')
    assert '00002' == tmp_form(2)


percentformatter_test_cases = (
    # Check explicitly set decimals over different intervals and values
    (100, 0, '%', 120, 100, '120%'),
    (100, 0, '%', 100, 90, '100%'),
    (100, 0, '%', 90, 50, '90%'),
    (100, 0, '%', 1.7, 40, '2%'),
    (100, 1, '%', 90.0, 100, '90.0%'),
    (100, 1, '%', 80.1, 90, '80.1%'),
    (100, 1, '%', 70.23, 50, '70.2%'),
    # 60.554 instead of 60.55: see https://bugs.python.org/issue5118
    (100, 1, '%', 60.554, 40, '60.6%'),
    # Check auto decimals over different intervals and values
    (100, None, '%', 95, 1, '95.00%'),
    (1.0, None, '%', 3, 6, '300%'),
    (17.0, None, '%', 1, 8.5, '6%'),
    (17.0, None, '%', 1, 8.4, '5.9%'),
    (5, None, '%', -100, 0.000001, '-2000.00000%'),
    # Check percent symbol
    (1.0, 2, None, 1.2, 100, '120.00'),
    (75, 3, '', 50, 100, '66.667'),
    (42, None, '^^Foobar$$', 21, 12, '50.0^^Foobar$$'),
)


@pytest.mark.parametrize('xmax, decimals, symbol, x, display_range, expected',
                         percentformatter_test_cases)
def test_percentformatter(xmax, decimals, symbol, x, display_range, expected):
    formatter = mticker.PercentFormatter(xmax, decimals, symbol)
    assert formatter.format_pct(x, display_range) == expected

    # test str.format() style formatter with `pos`
    tmp_form = mticker.StrMethodFormatter('{x:03d}-{pos:02d}')
    assert '002-01' == tmp_form(2, 1)


def test_EngFormatter_formatting():
    """
    Create two instances of EngFormatter with default parameters, with and
    without a unit string ('s' for seconds). Test the formatting in some cases,
    especially the case when no SI prefix is present, for values in [1, 1000).

    Should not raise exceptions.
    """
    unitless = mticker.EngFormatter()
    assert unitless(0.1) == u'100 m'
    assert unitless(1) == u'1'
    assert unitless(999.9) == u'999.9'
    assert unitless(1001) == u'1.001 k'

    with_unit = mticker.EngFormatter(unit=u's')
    assert with_unit(0.1) == u'100 ms'
    assert with_unit(1) == u'1 s'
    assert with_unit(999.9) == u'999.9 s'
    assert with_unit(1001) == u'1.001 ks'<|MERGE_RESOLUTION|>--- conflicted
+++ resolved
@@ -1,11 +1,6 @@
 from __future__ import (absolute_import, division, print_function,
                         unicode_literals)
 
-<<<<<<< HEAD
-=======
-import nose.tools
-from nose.tools import assert_equal, assert_raises
->>>>>>> 1c6b59ac
 from numpy.testing import assert_almost_equal
 import numpy as np
 import pytest
@@ -212,63 +207,23 @@
     fig, ax = plt.subplots()
     formatter = ax.get_xaxis().get_major_formatter()
 
-<<<<<<< HEAD
-    ax.set_xlim(left, right)
+    with warnings.catch_warnings(record=True) as w:
+        warnings.filterwarnings('always', 'Attempting to set identical',
+                                UserWarning)
+        ax.set_xlim(left, right)
+    assert len(w) == (1 if left == right else 0)
     # Update ticks.
     next(ax.get_xaxis().iter_ticks())
     assert formatter.offset == offset
 
-    ax.set_xlim(right, left)
+    with warnings.catch_warnings(record=True) as w:
+        warnings.filterwarnings('always', 'Attempting to set identical',
+                                UserWarning)
+        ax.set_xlim(right, left)
+    assert len(w) == (1 if left == right else 0)
     # Update ticks.
     next(ax.get_xaxis().iter_ticks())
     assert formatter.offset == offset
-=======
-    def check_offset_for(left, right, offset):
-        with warnings.catch_warnings(record=True) as w:
-            warnings.filterwarnings('always', 'Attempting to set identical',
-                                    UserWarning)
-            ax.set_xlim(left, right)
-        assert_equal(len(w), 1 if left == right else 0)
-
-        # Update ticks.
-        next(ax.get_xaxis().iter_ticks())
-        assert_equal(formatter.offset, offset)
-
-    test_data = [(123, 189, 0),
-                 (-189, -123, 0),
-                 (12341, 12349, 12340),
-                 (-12349, -12341, -12340),
-                 (99999.5, 100010.5, 100000),
-                 (-100010.5, -99999.5, -100000),
-                 (99990.5, 100000.5, 100000),
-                 (-100000.5, -99990.5, -100000),
-                 (1233999, 1234001, 1234000),
-                 (-1234001, -1233999, -1234000),
-                 (1, 1, 1),
-                 (123, 123, 120),
-                 # Test cases courtesy of @WeatherGod
-                 (.4538, .4578, .45),
-                 (3789.12, 3783.1, 3780),
-                 (45124.3, 45831.75, 45000),
-                 (0.000721, 0.0007243, 0.00072),
-                 (12592.82, 12591.43, 12590),
-                 (9., 12., 0),
-                 (900., 1200., 0),
-                 (1900., 1200., 0),
-                 (0.99, 1.01, 1),
-                 (9.99, 10.01, 10),
-                 (99.99, 100.01, 100),
-                 (5.99, 6.01, 6),
-                 (15.99, 16.01, 16),
-                 (-0.452, 0.492, 0),
-                 (-0.492, 0.492, 0),
-                 (12331.4, 12350.5, 12300),
-                 (-12335.3, 12335.3, 0)]
-
-    for left, right, offset in test_data:
-        yield check_offset_for, left, right, offset
-        yield check_offset_for, right, left, offset
->>>>>>> 1c6b59ac
 
 
 def _sub_labels(axis, subs=()):

# art3d.py, original mplot3d version by John Porter
# Parts rewritten by Reinier Heeres <reinier@heeres.eu>
# Minor additions by Ben Axelrod <baxelrod@coroware.com>

"""
Module containing 3D artist code and functions to convert 2D
artists into 3D versions which can be added to an Axes3D.
"""
from __future__ import (absolute_import, division, print_function,
                        unicode_literals)

import six
from six.moves import zip

import math

import numpy as np

from matplotlib import (
    artist, cbook, colors as mcolors, lines, text as mtext, path as mpath)
from matplotlib.collections import (
    Collection, LineCollection, PolyCollection, PatchCollection,
    PathCollection)
from matplotlib.colors import Normalize
from matplotlib.patches import Patch
from . import proj3d


def norm_angle(a):
    """Return the given angle normalized to -180 < *a* <= 180 degrees."""
    a = (a + 360) % 360
    if a > 180:
        a = a - 360
    return a


def norm_text_angle(a):
    """Return the given angle normalized to -90 < *a* <= 90 degrees."""
    a = (a + 180) % 180
    if a > 90:
        a = a - 180
    return a


def get_dir_vector(zdir):
    """
    Return a direction vector.

    Parameters
    ----------
    zdir : {'x', 'y', 'z', None, 3-tuple}
        The direction. Possible values are:
        - 'x': equivalent to (1, 0, 0)
        - 'y': euqivalent to (0, 1, 0)
        - 'z': equivalent to (0, 0, 1)
        - *None*: euqivalent to (0, 0, 0)
        - an iterable (x, y, z) is returned unchanged.

    Returns
    -------
    x, y, z : array-like
        The direction vector. This is either a numpy.array or *zdir* itself if
        *zdir* is already a length-3 iterable.

    """
    if zdir == 'x':
        return np.array((1, 0, 0))
    elif zdir == 'y':
        return np.array((0, 1, 0))
    elif zdir == 'z':
        return np.array((0, 0, 1))
    elif zdir is None:
        return np.array((0, 0, 0))
    elif cbook.iterable(zdir) and len(zdir) == 3:
        return zdir
    else:
        raise ValueError("'x', 'y', 'z', None or vector of length 3 expected")


class Text3D(mtext.Text):
    """
    Text object with 3D position and direction.

    Parameters
    ----------
    x, y, z
        The position of the text.
    text : str
        The text string to display.
    zdir : {'x', 'y', 'z', None, 3-tuple}
        The direction of the text. See `.get_dir_vector` for a description of
        the values.

    Other Parameters
    ----------------
    **kwargs
         All other parameters are passed on to `~matplotlib.text.Text`.
   """

    def __init__(self, x=0, y=0, z=0, text='', zdir='z', **kwargs):
        mtext.Text.__init__(self, x, y, text, **kwargs)
        self.set_3d_properties(z, zdir)

    def set_3d_properties(self, z=0, zdir='z'):
        x, y = self.get_position()
        self._position3d = np.array((x, y, z))
        self._dir_vec = get_dir_vector(zdir)
        self.stale = True

    def draw(self, renderer):
        proj = proj3d.proj_trans_points(
            [self._position3d, self._position3d + self._dir_vec], renderer.M)
        dx = proj[0][1] - proj[0][0]
        dy = proj[1][1] - proj[1][0]
        if dx==0. and dy==0.:
            # atan2 raises ValueError: math domain error on 0,0
            angle = 0.
        else:
            angle = math.degrees(math.atan2(dy, dx))
        self.set_position((proj[0][0], proj[1][0]))
        self.set_rotation(norm_text_angle(angle))
        mtext.Text.draw(self, renderer)
        self.stale = False


def text_2d_to_3d(obj, z=0, zdir='z'):
    """Convert a Text to a Text3D object."""
    obj.__class__ = Text3D
    obj.set_3d_properties(z, zdir)


class Line3D(lines.Line2D):
    """
    3D line object.
    """

    def __init__(self, xs, ys, zs, *args, **kwargs):
        """
        Keyword arguments are passed onto :func:`~matplotlib.lines.Line2D`.
        """
        lines.Line2D.__init__(self, [], [], *args, **kwargs)
        self._verts3d = xs, ys, zs

    def set_3d_properties(self, zs=0, zdir='z'):
        xs = self.get_xdata()
        ys = self.get_ydata()

        try:
            # If *zs* is a list or array, then this will fail and
            # just proceed to juggle_axes().
            zs = float(zs)
            zs = [zs for x in xs]
        except TypeError:
            pass
        self._verts3d = juggle_axes(xs, ys, zs, zdir)
        self.stale = True

    def draw(self, renderer):
        xs3d, ys3d, zs3d = self._verts3d
        xs, ys, zs = proj3d.proj_transform(xs3d, ys3d, zs3d, renderer.M)
        self.set_data(xs, ys)
        lines.Line2D.draw(self, renderer)
        self.stale = False


def line_2d_to_3d(line, zs=0, zdir='z'):
    """Convert a 2D line to 3D."""

    line.__class__ = Line3D
    line.set_3d_properties(zs, zdir)


def path_to_3d_segment(path, zs=0, zdir='z'):
    """Convert a path to a 3D segment."""

    zs = np.broadcast_to(zs, len(path))
    pathsegs = path.iter_segments(simplify=False, curves=False)
    seg = [(x, y, z) for (((x, y), code), z) in zip(pathsegs, zs)]
    seg3d = [juggle_axes(x, y, z, zdir) for (x, y, z) in seg]
    return seg3d


def paths_to_3d_segments(paths, zs=0, zdir='z'):
    """Convert paths from a collection object to 3D segments."""

    zs = np.broadcast_to(zs, len(paths))
    segs = [path_to_3d_segment(path, pathz, zdir)
            for path, pathz in zip(paths, zs)]
    return segs


def path_to_3d_segment_with_codes(path, zs=0, zdir='z'):
    """Convert a path to a 3D segment with path codes."""

    zs = np.broadcast_to(zs, len(path))
    seg = []
    codes = []
    pathsegs = path.iter_segments(simplify=False, curves=False)
    for (((x, y), code), z) in zip(pathsegs, zs):
        seg.append((x, y, z))
        codes.append(code)
    seg3d = [juggle_axes(x, y, z, zdir) for (x, y, z) in seg]
    return seg3d, codes


def paths_to_3d_segments_with_codes(paths, zs=0, zdir='z'):
    """
    Convert paths from a collection object to 3D segments with path codes.
    """

    zs = np.broadcast_to(zs, len(paths))
    segments = []
    codes_list = []
    for path, pathz in zip(paths, zs):
        segs, codes = path_to_3d_segment_with_codes(path, pathz, zdir)
        segments.append(segs)
        codes_list.append(codes)
    return segments, codes_list


class Line3DCollection(LineCollection):
    """
    A collection of 3D lines.
    """

    def __init__(self, segments, *args, **kwargs):
        """
        Keyword arguments are passed onto :func:`~matplotlib.collections.LineCollection`.
        """
        LineCollection.__init__(self, segments, *args, **kwargs)

    def set_sort_zpos(self, val):
        """Set the position to use for z-sorting."""
        self._sort_zpos = val
        self.stale = True

    def set_segments(self, segments):
        """
        Set 3D segments.
        """
        self._segments3d = np.asanyarray(segments)
        LineCollection.set_segments(self, [])

    def do_3d_projection(self, renderer):
        """
        Project the points according to renderer matrix.
        """
        xyslist = [
            proj3d.proj_trans_points(points, renderer.M) for points in
            self._segments3d]
        segments_2d = [np.column_stack([xs, ys]) for xs, ys, zs in xyslist]
        LineCollection.set_segments(self, segments_2d)

        # FIXME
        minz = 1e9
        for xs, ys, zs in xyslist:
            minz = min(minz, min(zs))
        return minz

    def draw(self, renderer, project=False):
        if project:
            self.do_3d_projection(renderer)
        LineCollection.draw(self, renderer)


def line_collection_2d_to_3d(col, zs=0, zdir='z'):
    """Convert a LineCollection to a Line3DCollection object."""
    segments3d = paths_to_3d_segments(col.get_paths(), zs, zdir)
    col.__class__ = Line3DCollection
    col.set_segments(segments3d)


class Patch3D(Patch):
    """
    3D patch object.
    """

    def __init__(self, *args, **kwargs):
        zs = kwargs.pop('zs', [])
        zdir = kwargs.pop('zdir', 'z')
        Patch.__init__(self, *args, **kwargs)
        self.set_3d_properties(zs, zdir)

    def set_3d_properties(self, verts, zs=0, zdir='z'):
        zs = np.broadcast_to(zs, len(verts))
        self._segment3d = [juggle_axes(x, y, z, zdir)
                           for ((x, y), z) in zip(verts, zs)]
        self._facecolor3d = Patch.get_facecolor(self)

    def get_path(self):
        return self._path2d

    def get_facecolor(self):
        return self._facecolor2d

    def do_3d_projection(self, renderer):
        s = self._segment3d
        xs, ys, zs = zip(*s)
        vxs, vys, vzs, vis = proj3d.proj_transform_clip(xs, ys, zs, renderer.M)
        self._path2d = mpath.Path(np.column_stack([vxs, vys]))
        # FIXME: coloring
        self._facecolor2d = self._facecolor3d
        return min(vzs)

    def draw(self, renderer):
        Patch.draw(self, renderer)


class PathPatch3D(Patch3D):
    """
    3D PathPatch object.
    """

    def __init__(self, path, **kwargs):
        zs = kwargs.pop('zs', [])
        zdir = kwargs.pop('zdir', 'z')
        Patch.__init__(self, **kwargs)
        self.set_3d_properties(path, zs, zdir)

    def set_3d_properties(self, path, zs=0, zdir='z'):
        Patch3D.set_3d_properties(self, path.vertices, zs=zs, zdir=zdir)
        self._code3d = path.codes

    def do_3d_projection(self, renderer):
        s = self._segment3d
        xs, ys, zs = zip(*s)
        vxs, vys, vzs, vis = proj3d.proj_transform_clip(xs, ys, zs, renderer.M)
        self._path2d = mpath.Path(np.column_stack([vxs, vys]), self._code3d)
        # FIXME: coloring
        self._facecolor2d = self._facecolor3d
        return min(vzs)


def get_patch_verts(patch):
    """Return a list of vertices for the path of a patch."""
    trans = patch.get_patch_transform()
    path =  patch.get_path()
    polygons = path.to_polygons(trans)
    if len(polygons):
        return polygons[0]
    else:
        return []


def patch_2d_to_3d(patch, z=0, zdir='z'):
    """Convert a Patch to a Patch3D object."""
    verts = get_patch_verts(patch)
    patch.__class__ = Patch3D
    patch.set_3d_properties(verts, z, zdir)


def pathpatch_2d_to_3d(pathpatch, z=0, zdir='z'):
    """Convert a PathPatch to a PathPatch3D object."""
    path = pathpatch.get_path()
    trans = pathpatch.get_patch_transform()

    mpath = trans.transform_path(path)
    pathpatch.__class__ = PathPatch3D
    pathpatch.set_3d_properties(mpath, z, zdir)


class Patch3DCollection(PatchCollection):
    """
    A collection of 3D patches.
    """

    def __init__(self, *args, **kwargs):
        """
        Create a collection of flat 3D patches with its normal vector
        pointed in *zdir* direction, and located at *zs* on the *zdir*
        axis. 'zs' can be a scalar or an array-like of the same length as
        the number of patches in the collection.

        Constructor arguments are the same as for
        :class:`~matplotlib.collections.PatchCollection`. In addition,
        keywords *zs=0* and *zdir='z'* are available.

        Also, the keyword argument "depthshade" is available to
        indicate whether or not to shade the patches in order to
        give the appearance of depth (default is *True*).
        This is typically desired in scatter plots.
        """
        zs = kwargs.pop('zs', 0)
        zdir = kwargs.pop('zdir', 'z')
        self._depthshade = kwargs.pop('depthshade', True)
        PatchCollection.__init__(self, *args, **kwargs)
        self.set_3d_properties(zs, zdir)

    def set_sort_zpos(self, val):
        """Set the position to use for z-sorting."""
        self._sort_zpos = val
        self.stale = True

    def set_3d_properties(self, zs, zdir):
        # Force the collection to initialize the face and edgecolors
        # just in case it is a scalarmappable with a colormap.
        self.update_scalarmappable()
        offsets = self.get_offsets()
        if len(offsets) > 0:
            xs, ys = zip(*offsets)
        else:
            xs = []
            ys = []
        self._offsets3d = juggle_axes(xs, ys, np.atleast_1d(zs), zdir)
        self._facecolor3d = self.get_facecolor()
        self._edgecolor3d = self.get_edgecolor()
        self.stale = True

    def do_3d_projection(self, renderer):
        xs, ys, zs = self._offsets3d
        vxs, vys, vzs, vis = proj3d.proj_transform_clip(xs, ys, zs, renderer.M)

        fcs = (zalpha(self._facecolor3d, vzs) if self._depthshade else
               self._facecolor3d)
        fcs = mcolors.to_rgba_array(fcs, self._alpha)
        self.set_facecolors(fcs)

        ecs = (zalpha(self._edgecolor3d, vzs) if self._depthshade else
               self._edgecolor3d)
        ecs = mcolors.to_rgba_array(ecs, self._alpha)
        self.set_edgecolors(ecs)
        PatchCollection.set_offsets(self, np.column_stack([vxs, vys]))

        if vzs.size > 0:
            return min(vzs)
        else:
            return np.nan


class Path3DCollection(PathCollection):
    """
    A collection of 3D paths.
    """

    def __init__(self, *args, **kwargs):
        """
        Create a collection of flat 3D paths with its normal vector
        pointed in *zdir* direction, and located at *zs* on the *zdir*
        axis. 'zs' can be a scalar or an array-like of the same length as
        the number of paths in the collection.

        Constructor arguments are the same as for
        :class:`~matplotlib.collections.PathCollection`. In addition,
        keywords *zs=0* and *zdir='z'* are available.

        Also, the keyword argument "depthshade" is available to
        indicate whether or not to shade the patches in order to
        give the appearance of depth (default is *True*).
        This is typically desired in scatter plots.
        """
        zs = kwargs.pop('zs', 0)
        zdir = kwargs.pop('zdir', 'z')
        self._depthshade = kwargs.pop('depthshade', True)
        PathCollection.__init__(self, *args, **kwargs)
        self.set_3d_properties(zs, zdir)

    def set_sort_zpos(self, val):
        """Set the position to use for z-sorting."""
        self._sort_zpos = val
        self.stale = True

    def set_3d_properties(self, zs, zdir):
        # Force the collection to initialize the face and edgecolors
        # just in case it is a scalarmappable with a colormap.
        self.update_scalarmappable()
        offsets = self.get_offsets()
        if len(offsets) > 0:
            xs, ys = zip(*offsets)
        else:
            xs = []
            ys = []
        self._offsets3d = juggle_axes(xs, ys, np.atleast_1d(zs), zdir)
        self._facecolor3d = self.get_facecolor()
        self._edgecolor3d = self.get_edgecolor()
        self.stale = True

    def do_3d_projection(self, renderer):
        xs, ys, zs = self._offsets3d
        vxs, vys, vzs, vis = proj3d.proj_transform_clip(xs, ys, zs, renderer.M)

        fcs = (zalpha(self._facecolor3d, vzs) if self._depthshade else
               self._facecolor3d)
        fcs = mcolors.to_rgba_array(fcs, self._alpha)
        self.set_facecolors(fcs)

        ecs = (zalpha(self._edgecolor3d, vzs) if self._depthshade else
               self._edgecolor3d)
        ecs = mcolors.to_rgba_array(ecs, self._alpha)
        self.set_edgecolors(ecs)
        PathCollection.set_offsets(self, np.column_stack([vxs, vys]))

        if vzs.size > 0 :
            return min(vzs)
        else :
            return np.nan


def patch_collection_2d_to_3d(col, zs=0, zdir='z', depthshade=True):
    """
    Convert a :class:`~matplotlib.collections.PatchCollection` into a
    :class:`Patch3DCollection` object
    (or a :class:`~matplotlib.collections.PathCollection` into a
    :class:`Path3DCollection` object).

    Parameters
    ----------
    za
        The location or locations to place the patches in the  collection along
        the *zdir* axis. Default: 0.
    zdir
        The axis in which to place the patches. Default: "z".
    depthshade
        Whether to shade the patches to give a sense of depth. Default: *True*.

    """
    if isinstance(col, PathCollection):
        col.__class__ = Path3DCollection
    elif isinstance(col, PatchCollection):
        col.__class__ = Patch3DCollection
    col._depthshade = depthshade
    col.set_3d_properties(zs, zdir)


class Poly3DCollection(PolyCollection):
    """
    A collection of 3D polygons.
    """

    def __init__(self, verts, *args, **kwargs):
        """
        Create a Poly3DCollection.

        *verts* should contain 3D coordinates.

        Keyword arguments:
        zsort, see set_zsort for options.

        Note that this class does a bit of magic with the _facecolors
        and _edgecolors properties.
        """
        zsort = kwargs.pop('zsort', True)
        PolyCollection.__init__(self, verts, *args, **kwargs)
        self.set_zsort(zsort)
        self._codes3d = None

    _zsort_functions = {
        'average': np.average,
        'min': np.min,
        'max': np.max,
    }

    def set_zsort(self, zsort):
        """
        Sets the calculation method for the z-order.

        Parameters
        ----------
        zsort : bool or {'average', 'min', 'max'}
            For 'average', 'min', 'max' the z-order is determined by applying
            the function to the z-coordinates of the vertices in the viewer's
            coordinate system. *True* is equivalent to 'average'.
        """

        if zsort is True:
            zsort = 'average'

        if zsort is not False:
            if zsort in self._zsort_functions:
                zsortfunc = self._zsort_functions[zsort]
            else:
                return False
        else:
            zsortfunc = None

        self._zsort = zsort
        self._sort_zpos = None
        self._zsortfunc = zsortfunc
        self.stale = True

    def get_vector(self, segments3d):
        """Optimize points for projection."""
        si = 0
        ei = 0
        segis = []
        points = []
        for p in segments3d:
            points.extend(p)
            ei = si + len(p)
            segis.append((si, ei))
            si = ei

        if len(segments3d):
            xs, ys, zs = zip(*points)
        else :
            # We need this so that we can skip the bad unpacking from zip()
            xs, ys, zs = [], [], []

        ones = np.ones(len(xs))
        self._vec = np.array([xs, ys, zs, ones])
        self._segis = segis

    def set_verts(self, verts, closed=True):
        """Set 3D vertices."""
        self.get_vector(verts)
        # 2D verts will be updated at draw time
        PolyCollection.set_verts(self, [], False)
        self._closed = closed

    def set_verts_and_codes(self, verts, codes):
        """Sets 3D vertices with path codes."""
        # set vertices with closed=False to prevent PolyCollection from
        # setting path codes
        self.set_verts(verts, closed=False)
        # and set our own codes instead.
        self._codes3d = codes

    def set_3d_properties(self):
        # Force the collection to initialize the face and edgecolors
        # just in case it is a scalarmappable with a colormap.
        self.update_scalarmappable()
        self._sort_zpos = None
        self.set_zsort(True)
        self._facecolors3d = PolyCollection.get_facecolors(self)
        self._edgecolors3d = PolyCollection.get_edgecolors(self)
        self._alpha3d = PolyCollection.get_alpha(self)
        self.stale = True

    def set_sort_zpos(self,val):
        """Set the position to use for z-sorting."""
        self._sort_zpos = val
        self.stale = True

    def do_3d_projection(self, renderer):
        """
        Perform the 3D projection for this object.
        """
        # FIXME: This may no longer be needed?
        if self._A is not None:
            self.update_scalarmappable()
            self._facecolors3d = self._facecolors

        txs, tys, tzs = proj3d.proj_transform_vec(self._vec, renderer.M)
        xyzlist = [(txs[si:ei], tys[si:ei], tzs[si:ei])
                   for si, ei in self._segis]

        # This extra fuss is to re-order face / edge colors
        cface = self._facecolors3d
        cedge = self._edgecolors3d
        if len(cface) != len(xyzlist):
            cface = cface.repeat(len(xyzlist), axis=0)
        if len(cedge) != len(xyzlist):
            if len(cedge) == 0:
                cedge = cface
            else:
                cedge = cedge.repeat(len(xyzlist), axis=0)

        # if required sort by depth (furthest drawn first)
        if self._zsort:
            z_segments_2d = sorted(
                ((self._zsortfunc(zs), np.column_stack([xs, ys]), fc, ec, idx)
                 for idx, ((xs, ys, zs), fc, ec)
                 in enumerate(zip(xyzlist, cface, cedge))),
                key=lambda x: x[0], reverse=True)
        else:
            raise ValueError("whoops")

        segments_2d = [s for z, s, fc, ec, idx in z_segments_2d]
        if self._codes3d is not None:
            codes = [self._codes3d[idx] for z, s, fc, ec, idx in z_segments_2d]
            PolyCollection.set_verts_and_codes(self, segments_2d, codes)
        else:
            PolyCollection.set_verts(self, segments_2d, self._closed)

        self._facecolors2d = [fc for z, s, fc, ec, idx in z_segments_2d]
        if len(self._edgecolors3d) == len(cface):
            self._edgecolors2d = [ec for z, s, fc, ec, idx in z_segments_2d]
        else:
            self._edgecolors2d = self._edgecolors3d

        # Return zorder value
        if self._sort_zpos is not None:
            zvec = np.array([[0], [0], [self._sort_zpos], [1]])
            ztrans = proj3d.proj_transform_vec(zvec, renderer.M)
            return ztrans[2][0]
        elif tzs.size > 0 :
            # FIXME: Some results still don't look quite right.
            #        In particular, examine contourf3d_demo2.py
            #        with az = -54 and elev = -45.
            return np.min(tzs)
        else :
            return np.nan

    def set_facecolor(self, colors):
        PolyCollection.set_facecolor(self, colors)
        self._facecolors3d = PolyCollection.get_facecolor(self)
    set_facecolors = set_facecolor

    def set_edgecolor(self, colors):
        PolyCollection.set_edgecolor(self, colors)
        self._edgecolors3d = PolyCollection.get_edgecolor(self)
    set_edgecolors = set_edgecolor

    def set_alpha(self, alpha):
        """
        Set the alpha transparencies of the collection.  *alpha* must be
        a float or *None*.

        .. ACCEPTS: float or None
        """
        if alpha is not None:
            try:
                float(alpha)
            except TypeError:
                raise TypeError('alpha must be a float or None')
        artist.Artist.set_alpha(self, alpha)
        try:
            self._facecolors = mcolors.to_rgba_array(
                self._facecolors3d, self._alpha)
        except (AttributeError, TypeError, IndexError):
            pass
        try:
            self._edgecolors = mcolors.to_rgba_array(
                    self._edgecolors3d, self._alpha)
        except (AttributeError, TypeError, IndexError):
            pass
        self.stale = True

    def get_facecolors(self):
        return self._facecolors2d
    get_facecolor = get_facecolors

    def get_edgecolors(self):
        return self._edgecolors2d
    get_edgecolor = get_edgecolors

    def draw(self, renderer):
        return Collection.draw(self, renderer)


def poly_collection_2d_to_3d(col, zs=0, zdir='z'):
    """Convert a PolyCollection to a Poly3DCollection object."""
    segments_3d, codes = paths_to_3d_segments_with_codes(col.get_paths(),
                                                         zs, zdir)
    col.__class__ = Poly3DCollection
    col.set_verts_and_codes(segments_3d, codes)
    col.set_3d_properties()


def juggle_axes(xs, ys, zs, zdir):
    """
    Reorder coordinates so that 2D xs, ys can be plotted in the plane
    orthogonal to zdir. zdir is normally x, y or z. However, if zdir
    starts with a '-' it is interpreted as a compensation for rotate_axes.
    """
    if zdir == 'x':
        return zs, xs, ys
    elif zdir == 'y':
        return xs, zs, ys
    elif zdir[0] == '-':
        return rotate_axes(xs, ys, zs, zdir)
    else:
        return xs, ys, zs


def rotate_axes(xs, ys, zs, zdir):
    """
    Reorder coordinates so that the axes are rotated with zdir along
    the original z axis. Prepending the axis with a '-' does the
    inverse transform, so zdir can be x, -x, y, -y, z or -z
    """
    if zdir == 'x':
        return ys, zs, xs
    elif zdir == '-x':
        return zs, xs, ys

    elif zdir == 'y':
        return zs, xs, ys
    elif zdir == '-y':
        return ys, zs, xs

    else:
        return xs, ys, zs


def get_colors(c, num):
<<<<<<< HEAD
    """Stretch the color argument to provide the required number *num*."""
    return _backports.broadcast_to(
=======
    """Stretch the color argument to provide the required number num"""
    return np.broadcast_to(
>>>>>>> 5e229763
        mcolors.to_rgba_array(c) if len(c) else [0, 0, 0, 0],
        (num, 4))


def zalpha(colors, zs):
    """Modify the alphas of the color list according to depth."""
    # FIXME: This only works well if the points for *zs* are well-spaced
    #        in all three dimensions. Otherwise, at certain orientations,
    #        the min and max zs are very close together.
    #        Should really normalize against the viewing depth.
    colors = get_colors(colors, len(zs))
    if len(zs):
        norm = Normalize(min(zs), max(zs))
        sats = 1 - norm(zs) * 0.7
        colors = [(c[0], c[1], c[2], c[3] * s) for c, s in zip(colors, sats)]
    return colors<|MERGE_RESOLUTION|>--- conflicted
+++ resolved
@@ -783,13 +783,8 @@
 
 
 def get_colors(c, num):
-<<<<<<< HEAD
     """Stretch the color argument to provide the required number *num*."""
-    return _backports.broadcast_to(
-=======
-    """Stretch the color argument to provide the required number num"""
     return np.broadcast_to(
->>>>>>> 5e229763
         mcolors.to_rgba_array(c) if len(c) else [0, 0, 0, 0],
         (num, 4))
 
